--- conflicted
+++ resolved
@@ -20,24 +20,17 @@
 
 rootProject.name = 'reactor'
 
-<<<<<<< HEAD
-include 'benchmarks', 'reactor-core', 'reactor-test', 'reactor-tools', 'reactor-core-micrometer'
-=======
 include 'benchmarks', 'reactor-core', 'reactor-test', 'reactor-tools', 'reactor-core-micrometer'
 
-//libs catalog is declared in ./gradle/libs.versions.toml
-//TODO remove once Version Catalogs are stabilized. It is also activated in buildSrc
-enableFeaturePreview("VERSION_CATALOGS")
 dependencyResolutionManagement {
   versionCatalogs {
 	libs {
 	  if (System.getProperty("useSnapshotMicrometerVersion")) {
-		version('micrometer', '1.10.12-SNAPSHOT')
+		version('micrometer', '1.12.0-SNAPSHOT')
 		version('micrometerDocsGenerator', "1.0.3-SNAPSHOT")
-		version('micrometerTracingTest', "1.0.11-SNAPSHOT")
+		version('micrometerTracingTest', "1.2.0-SNAPSHOT")
 		version('contextPropagation', "1.0.6-SNAPSHOT")
 	  }
 	}
   }
-}
->>>>>>> a363dcd9
+}
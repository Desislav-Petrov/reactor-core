/*
 * Copyright (c) 2011-2019 Pivotal Software Inc, All Rights Reserved.
 *
 * Licensed under the Apache License, Version 2.0 (the "License");
 * you may not use this file except in compliance with the License.
 * You may obtain a copy of the License at
 *
 *       https://www.apache.org/licenses/LICENSE-2.0
 *
 * Unless required by applicable law or agreed to in writing, software
 * distributed under the License is distributed on an "AS IS" BASIS,
 * WITHOUT WARRANTIES OR CONDITIONS OF ANY KIND, either express or implied.
 * See the License for the specific language governing permissions and
 * limitations under the License.
 */
import me.champeau.gradle.japicmp.JapicmpTask

apply plugin: 'biz.aQute.bnd.builder'
apply plugin: 'kotlin'

description = 'Reactor Test support'

ext {
	bndOptions = [
		"Export-Package": [
			"!*internal*",
			"reactor.test*;-noimport:=true"
		].join(","),
		"Import-Package": [
			"!javax.annotation",
			"kotlin.*;resolution:=optional,*"
		].join(","),
		"Bundle-Name" : "reactor-test",
		"Bundle-SymbolicName" : "io.projectreactor.reactor-test"
	]
}

dependencies {
	compile project(":reactor-core")

<<<<<<< HEAD
  testCompile "junit:junit:$jUnitVersion"
  testImplementation "org.junit.jupiter:junit-jupiter-api:${jUnitJupiterVersion}"
  testRuntime "org.junit.jupiter:junit-jupiter-engine:${jUnitJupiterVersion}"
  testRuntime "org.junit.vintage:junit-vintage-engine:${jUnitJupiterVersion}"
=======
	testCompile "junit:junit:$jUnitVersion"
>>>>>>> d5b9cf35

	testRuntime "ch.qos.logback:logback-classic:$logbackVersion"

<<<<<<< HEAD
  testCompile "org.assertj:assertj-core:$assertJVersion",
          "org.mockito:mockito-core:$mockitoVersion"
=======
	testCompile "org.assertj:assertj-core:$assertJVersion"
	testCompile "org.mockito:mockito-core:$mockitoVersion"
>>>>>>> d5b9cf35
}

task downloadBaseline {
	if (project.gradle.startParameter.isOffline()) {
		println "Offline: skipping downloading of baseline and JAPICMP"
	}
	else if ("$compatibleVersion" == "SKIP") {
		println "SKIP: Instructed to skip the baseline comparison"
	}
	else {
		println "Will download and perform baseline comparison with ${compatibleVersion}"
		finalizedBy { doDownloadBaseline }
	}
}

task doDownloadBaseline(type: Download) {
	onlyIfNewer true
	compress true

	src "${repositories.jcenter().url}io/projectreactor/reactor-test/$compatibleVersion/reactor-test-${compatibleVersion}.jar"
	dest "${buildDir}/baselineLibs/reactor-test-${compatibleVersion}.jar"

	finalizedBy { japicmp }
}

task japicmp(type: JapicmpTask) {
	oldClasspath = files("${buildDir}/baselineLibs/reactor-test-${compatibleVersion}.jar")
	newClasspath = files(jar.archivePath)
	onlyBinaryIncompatibleModified = true
	failOnModification = true
	failOnSourceIncompatibility = true
	txtOutputFile = file("${project.buildDir}/reports/japi.txt")
	ignoreMissingClasses = true
	includeSynthetic = true

	//TODO after a release, remove the reactor-test exclusions below if any
}

<<<<<<< HEAD
tasks.withType(Test).all {
  useJUnitPlatform()
=======
//javadoc is configured in gradle/javadoc.gradle

// Need https://github.com/Kotlin/dokka/issues/184 to be fixed to avoid "Can't find node by signature" log spam
dokka {
	dependsOn jar
	group = "documentation"
	description = "Generates Kotlin API documentation."
	moduleName = "reactor-test"
	jdkVersion = 8

	outputFormat = "html"
	outputDirectory = new File(project.buildDir, "docs/kdoc")

	//this is needed so that links to java classes are resolved
	doFirst {
		classpath += project.jar.outputs.files.getFiles()
		classpath += project.sourceSets.main.compileClasspath
	}
	//this is needed so that the kdoc only generates for kotlin classes
	//(default kotlinTasks sourceSet also includes java)
	kotlinTasks {

	}
	processConfigurations = []
	sourceDirs = files("src/main/kotlin")

	externalDocumentationLink {
		url = new URL("https://projectreactor.io/docs/core/release/api/")
	}
	externalDocumentationLink {
		url = new URL("https://projectreactor.io/docs/test/release/api/")
	}
	externalDocumentationLink {
		url = new URL("https://www.reactive-streams.org/reactive-streams-1.0.2-javadoc/")
	}
}

task kdocZip(type: Zip, dependsOn: dokka) {
	//ends up similar to javadoc jar: reactor-test-xxx.RELEASE-kdoc.zip
	archiveClassifier.set('kdoc')
	from("${project.buildDir}/docs/kdoc")
>>>>>>> d5b9cf35
}

//javadoc is configured in gradle/javadoc.gradle

jar {
<<<<<<< HEAD
  manifest {
    attributes 'Implementation-Title': 'reactor-test',
            'Implementation-Version': version,
            'Automatic-Module-Name': 'reactor.test'
  }
  bnd(bndOptions)
=======
	manifest {
		attributes 'Implementation-Title': 'reactor-test',
			'Implementation-Version': project.version,
			'Automatic-Module-Name': 'reactor.test'
	}
	bnd(bndOptions)
>>>>>>> d5b9cf35
}

jar.finalizedBy(downloadBaseline)<|MERGE_RESOLUTION|>--- conflicted
+++ resolved
@@ -38,24 +38,15 @@
 dependencies {
 	compile project(":reactor-core")
 
-<<<<<<< HEAD
-  testCompile "junit:junit:$jUnitVersion"
-  testImplementation "org.junit.jupiter:junit-jupiter-api:${jUnitJupiterVersion}"
-  testRuntime "org.junit.jupiter:junit-jupiter-engine:${jUnitJupiterVersion}"
-  testRuntime "org.junit.vintage:junit-vintage-engine:${jUnitJupiterVersion}"
-=======
 	testCompile "junit:junit:$jUnitVersion"
->>>>>>> d5b9cf35
+	testImplementation "org.junit.jupiter:junit-jupiter-api:${jUnitJupiterVersion}"
+	testRuntime "org.junit.jupiter:junit-jupiter-engine:${jUnitJupiterVersion}"
+	testRuntime "org.junit.vintage:junit-vintage-engine:${jUnitJupiterVersion}"
 
 	testRuntime "ch.qos.logback:logback-classic:$logbackVersion"
 
-<<<<<<< HEAD
-  testCompile "org.assertj:assertj-core:$assertJVersion",
-          "org.mockito:mockito-core:$mockitoVersion"
-=======
 	testCompile "org.assertj:assertj-core:$assertJVersion"
 	testCompile "org.mockito:mockito-core:$mockitoVersion"
->>>>>>> d5b9cf35
 }
 
 task downloadBaseline {
@@ -94,72 +85,19 @@
 	//TODO after a release, remove the reactor-test exclusions below if any
 }
 
-<<<<<<< HEAD
 tasks.withType(Test).all {
   useJUnitPlatform()
-=======
-//javadoc is configured in gradle/javadoc.gradle
-
-// Need https://github.com/Kotlin/dokka/issues/184 to be fixed to avoid "Can't find node by signature" log spam
-dokka {
-	dependsOn jar
-	group = "documentation"
-	description = "Generates Kotlin API documentation."
-	moduleName = "reactor-test"
-	jdkVersion = 8
-
-	outputFormat = "html"
-	outputDirectory = new File(project.buildDir, "docs/kdoc")
-
-	//this is needed so that links to java classes are resolved
-	doFirst {
-		classpath += project.jar.outputs.files.getFiles()
-		classpath += project.sourceSets.main.compileClasspath
-	}
-	//this is needed so that the kdoc only generates for kotlin classes
-	//(default kotlinTasks sourceSet also includes java)
-	kotlinTasks {
-
-	}
-	processConfigurations = []
-	sourceDirs = files("src/main/kotlin")
-
-	externalDocumentationLink {
-		url = new URL("https://projectreactor.io/docs/core/release/api/")
-	}
-	externalDocumentationLink {
-		url = new URL("https://projectreactor.io/docs/test/release/api/")
-	}
-	externalDocumentationLink {
-		url = new URL("https://www.reactive-streams.org/reactive-streams-1.0.2-javadoc/")
-	}
-}
-
-task kdocZip(type: Zip, dependsOn: dokka) {
-	//ends up similar to javadoc jar: reactor-test-xxx.RELEASE-kdoc.zip
-	archiveClassifier.set('kdoc')
-	from("${project.buildDir}/docs/kdoc")
->>>>>>> d5b9cf35
 }
 
 //javadoc is configured in gradle/javadoc.gradle
 
 jar {
-<<<<<<< HEAD
-  manifest {
-    attributes 'Implementation-Title': 'reactor-test',
-            'Implementation-Version': version,
-            'Automatic-Module-Name': 'reactor.test'
-  }
-  bnd(bndOptions)
-=======
 	manifest {
 		attributes 'Implementation-Title': 'reactor-test',
 			'Implementation-Version': project.version,
 			'Automatic-Module-Name': 'reactor.test'
 	}
 	bnd(bndOptions)
->>>>>>> d5b9cf35
 }
 
 jar.finalizedBy(downloadBaseline)
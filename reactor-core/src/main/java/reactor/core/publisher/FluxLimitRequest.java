/*
 * Copyright (c) 2011-2017 Pivotal Software Inc, All Rights Reserved.
 *
 * Licensed under the Apache License, Version 2.0 (the "License");
 * you may not use this file except in compliance with the License.
 * You may obtain a copy of the License at
 *
 *        https://www.apache.org/licenses/LICENSE-2.0
 *
 * Unless required by applicable law or agreed to in writing, software
 * distributed under the License is distributed on an "AS IS" BASIS,
 * WITHOUT WARRANTIES OR CONDITIONS OF ANY KIND, either express or implied.
 * See the License for the specific language governing permissions and
 * limitations under the License.
 */

package reactor.core.publisher;

import java.util.concurrent.atomic.AtomicLongFieldUpdater;

import org.reactivestreams.Subscription;

import reactor.core.CoreSubscriber;
import reactor.util.annotation.Nullable;

/**
 * @author Simon Baslé
 * @author David Karnok
 */
final class FluxLimitRequest<T> extends InternalFluxOperator<T, T> {

	final long cap;

	FluxLimitRequest(Flux<T> flux, long cap) {
		super(flux);
		if (cap < 0) {
			throw new IllegalArgumentException("cap >= 0 required but it was " + cap);
		}
		this.cap = cap;
	}

	@Override
	@Nullable
	public CoreSubscriber<? super T> subscribeOrReturn(CoreSubscriber<? super T> actual) {
		if (this.cap == 0) {
			Operators.complete(actual);
			return null;
		}
		return new FluxLimitRequestSubscriber<>(actual, this.cap);
	}

	@Override
	public int getPrefetch() {
		return 0;
	}

	@Override
	public Object scanUnsafe(Attr key) {
		if (key == Attr.REQUESTED_FROM_DOWNSTREAM) return cap;
		if (key == Attr.RUN_STYLE) return Attr.RunStyle.SYNC;

		//FluxOperator defines PREFETCH and PARENT
		return super.scanUnsafe(key);
	}

	static class FluxLimitRequestSubscriber<T> implements InnerOperator<T, T> {

		final CoreSubscriber<? super T> actual;

		Subscription parent;
		long toProduce;
		boolean done;

		volatile long requestRemaining;
		static final AtomicLongFieldUpdater<FluxLimitRequestSubscriber> REQUEST_REMAINING =
				AtomicLongFieldUpdater.newUpdater(FluxLimitRequestSubscriber.class, "requestRemaining");


		FluxLimitRequestSubscriber(CoreSubscriber<? super T> actual, long cap) {
			this.actual = actual;
			this.toProduce = cap;
			this.requestRemaining = cap;
		}

		@Override
		public CoreSubscriber<? super T> actual() {
			return this.actual;
		}

		@Override
		public void onNext(T t) {
			if (done) {
				Operators.onNextDropped(t, actual.currentContext());
				return;
			}
			long r = toProduce;
			if (r > 0L) {
				toProduce = --r;
				actual.onNext(t);

				if (r == 0) {
					done = true;
					parent.cancel();
					actual.onComplete();
				}
			}
		}

		@Override
		public void onError(Throwable throwable) {
			if (done) {
				Operators.onErrorDropped(throwable, currentContext());
				return;
			}
			done = true;
			actual.onError(throwable);
		}

		@Override
		public void onComplete() {
			if (done) {
				return;
			}
			done = true;
			actual.onComplete();
		}

		@Override
		public void onSubscribe(Subscription s) {
			if (Operators.validate(this.parent, s)) {
				parent = s;
				actual.onSubscribe(this);
			}
		}

		@Override
		public void request(long l) {
			for (;;) {
				long r = requestRemaining;
				long newRequest;
				if (r <= l) {
					newRequest = r;
				} else {
					newRequest = l;
				}
				long u = r - newRequest;
				if (REQUEST_REMAINING.compareAndSet(this, r, u)) {
					if (newRequest != 0) {
						parent.request(newRequest);
					}
					break;
				}
			}
		}

		@Override
		public void cancel() {
			parent.cancel();
		}

		@Override
		public Object scanUnsafe(Attr key) {
			if (key == Attr.PARENT) return parent;
<<<<<<< HEAD
			if (key == Attr.TERMINATED) return toProduce == 0L;
			if (key == Attr.RUN_STYLE) return Attr.RunStyle.SYNC;
=======
			if (key == Attr.TERMINATED) return done;
>>>>>>> 08711057

			//InnerOperator defines ACTUAL
			return InnerOperator.super.scanUnsafe(key);
		}
	}
}<|MERGE_RESOLUTION|>--- conflicted
+++ resolved
@@ -161,12 +161,8 @@
 		@Override
 		public Object scanUnsafe(Attr key) {
 			if (key == Attr.PARENT) return parent;
-<<<<<<< HEAD
-			if (key == Attr.TERMINATED) return toProduce == 0L;
+			if (key == Attr.TERMINATED) return done;
 			if (key == Attr.RUN_STYLE) return Attr.RunStyle.SYNC;
-=======
-			if (key == Attr.TERMINATED) return done;
->>>>>>> 08711057
 
 			//InnerOperator defines ACTUAL
 			return InnerOperator.super.scanUnsafe(key);

--- conflicted
+++ resolved
@@ -42,12 +42,7 @@
 bnd = { id = "biz.aQute.bnd.builder", version = "6.3.1" }
 download = { id = "de.undercouch.download", version = "5.4.0" }
 japicmp = { id = "me.champeau.gradle.japicmp", version = "0.4.1" }
-<<<<<<< HEAD
-jcstress = { id = "io.github.reyerizo.gradle.jcstress", version = "0.8.14" }
-=======
 jcstress = { id = "io.github.reyerizo.gradle.jcstress", version = "0.8.15" }
-kotlin = { id = "org.jetbrains.kotlin.jvm", version.ref = "kotlin" }
->>>>>>> a9c92ff4
 nohttp = { id = "io.spring.nohttp", version = "0.0.10" }
 shadow = { id = "com.github.johnrengelman.shadow", version = "7.1.2" }
 spotless = { id = "com.diffplug.spotless", version = "6.13.0" }
